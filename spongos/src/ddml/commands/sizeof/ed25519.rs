use crypto::signatures::ed25519;

use crate::{
    ddml::{
        commands::{sizeof::Context, Ed25519},
        modifiers::External,
        types::NBytes,
    },
    error::Result,
};

/// Increases [`Context`] size by Ed25519 Signature Length (64 Bytes)
impl Ed25519<&ed25519::SecretKey, External<&NBytes<[u8; 64]>>> for Context {
<<<<<<< HEAD
    fn ed25519(
        &mut self,
        _sk: &ed25519::SecretKey,
        _hash: External<&NBytes<[u8; 64]>>,
    ) -> Result<&mut Self> {
        self.size += ed25519::SIGNATURE_LENGTH;
=======
    fn ed25519(&mut self, _sk: &ed25519::SecretKey, _hash: External<&NBytes<[u8; 64]>>) -> Result<&mut Self> {
        self.size += ed25519::PublicKey::LENGTH;
>>>>>>> 0777c196
        Ok(self)
    }
}<|MERGE_RESOLUTION|>--- conflicted
+++ resolved
@@ -11,17 +11,8 @@
 
 /// Increases [`Context`] size by Ed25519 Signature Length (64 Bytes)
 impl Ed25519<&ed25519::SecretKey, External<&NBytes<[u8; 64]>>> for Context {
-<<<<<<< HEAD
-    fn ed25519(
-        &mut self,
-        _sk: &ed25519::SecretKey,
-        _hash: External<&NBytes<[u8; 64]>>,
-    ) -> Result<&mut Self> {
-        self.size += ed25519::SIGNATURE_LENGTH;
-=======
     fn ed25519(&mut self, _sk: &ed25519::SecretKey, _hash: External<&NBytes<[u8; 64]>>) -> Result<&mut Self> {
-        self.size += ed25519::PublicKey::LENGTH;
->>>>>>> 0777c196
+        self.size += ed25519::SecretKey::LENGTH;
         Ok(self)
     }
 }