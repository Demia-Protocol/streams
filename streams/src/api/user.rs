--- conflicted
+++ resolved
@@ -60,14 +60,6 @@
 pub(crate) const INIT_MESSAGE_NUM: usize = 1; // First non-reserved message number
 
 /// The state of a user, mapping publisher cursors and link states for message processing.
-<<<<<<< HEAD
-#[derive(PartialEq, Eq, Default)]
-pub(crate) struct State {
-    /// Users' [`Identity`] information, contains keys and logic for signing and verification.
-    ///
-    /// None if the user is not created with an identity
-    pub(crate) user_id: Option<Identity>,
-=======
 #[derive(PartialEq, Eq, Default, Debug)]
 #[cfg_attr(feature = "serde", derive(serde::Serialize, serde::Deserialize))]
 struct State {
@@ -76,27 +68,18 @@
     /// None if the user is not created with an identity
     #[cfg_attr(feature = "serde", serde(default, skip_serializing_if = "Option::is_none"))]
     user_id: Option<Identity>,
->>>>>>> 0777c196
 
     /// [`Address`] of the stream announcement message.
     ///
     /// None if channel is not created or user is not subscribed.
-<<<<<<< HEAD
-    pub(crate) stream_address: Option<Address>,
-=======
     #[cfg_attr(feature = "serde", serde(default, skip_serializing_if = "Option::is_none"))]
     stream_address: Option<Address>,
->>>>>>> 0777c196
 
     /// [`Identifier`] of the channel author.
     ///
     /// None if channel is not created or user is not subscribed.
-<<<<<<< HEAD
-    pub(crate) author_identifier: Option<Identifier>,
-=======
     #[cfg_attr(feature = "serde", serde(default, skip_serializing_if = "Option::is_none"))]
     author_identifier: Option<Identifier>,
->>>>>>> 0777c196
 
     /// Users' trusted public keys together with additional sequencing info: (msgid, seq_no) mapped
     /// by branch topic Vec.
