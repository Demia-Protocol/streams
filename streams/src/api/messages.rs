--- conflicted
+++ resolved
@@ -136,10 +136,6 @@
     cache: HashMap<MsgId, Message>,
 }
 
-<<<<<<< HEAD
-impl<'a, T: Send + Sync> MessagesState<'a, T> {
-    fn new(user: &'a mut User<T>) -> Self {
-=======
 impl<'a, T: Send> MessagesState<'a, T> {
     fn new(
         user: &'a mut User<T>,
@@ -149,7 +145,6 @@
         successful_round: bool,
         cache: HashMap<MsgId, Message>,
     ) -> Self {
->>>>>>> 0777c196
         Self {
             user,
             ids_stack,
@@ -423,8 +418,6 @@
     type Transport = bucket::Client;
 
     #[tokio::test]
-<<<<<<< HEAD
-=======
     async fn messages_fetch_backwards(
     ) -> Result<()> {
         let (mut author, mut subscriber1, _, _) = author_subscriber_fixture().await?;
@@ -533,7 +526,6 @@
     }
 
     #[tokio::test]
->>>>>>> 0777c196
     async fn messages_awake_pending_messages_link_to_them_even_if_their_content_is_unreadable(
     ) -> Result<()> {
         let p = b"payload";
