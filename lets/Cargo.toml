--- conflicted
+++ resolved
@@ -48,19 +48,11 @@
 
 # Optional dependencies
 futures = {version = "0.3.8", default-features = false, optional = true}
-<<<<<<< HEAD
-identity_demia = { git = "https://github.com/demia-protocol/demia-sdk", branch = "develop", default-features = true, optional = true}
+
 isocountry = { version = "0.3", optional = true }
-
-iota-client = { git = "https://github.com/demia-protocol/demia-sdk", branch = "develop", features = ["tls", "stronghold"], optional = true}
-iota_stronghold = { git = "https://github.com/demia-protocol/demia-sdk", branch = "develop", optional = true}
-=======
-identity_demia = { git = "https://github.com/demia-protocol/identity.rs", branch="iota-sdk", default-features = true, optional = true}
-isocountry = { version = "0.3", optional = true }
-
+identity_demia = { git = "https://github.com/demia-protocol/identity.rs", branch="develop-demia", default-features = true, optional = true}
 iota-sdk = { git = "https://github.com/demia-protocol/node-network-sdk", branch="develop-demia", features = ["tls", "stronghold"], optional = true }
-iota_stronghold = { git = "https://github.com/demia-protocol/stronghold.rs", branch="iota-sdk", optional = true}
->>>>>>> 70752cf9
+iota_stronghold = { git = "https://github.com/demia-protocol/stronghold.rs", branch="develop-demia", optional = true}
 
 reqwest = {version = "0.12.4", optional = true, default-features = false, features = ["json", "rustls-tls"]}
 serde = {version = "1.0", default-features = false, features = ["derive"], optional = true}
