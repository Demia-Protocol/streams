// Rust
use alloc::{boxed::Box, collections::BTreeMap, sync::Arc, vec::Vec};

// 3rd-party
use async_trait::async_trait;

#[cfg(feature = "serde")]
use serde::{Deserialize, Deserializer, Serialize, Serializer};

// IOTA

// Streams

// Local
use crate::id::{Ed25519Pub, Ed25519Sig};
use crate::{
    address::Address,
    error::{Error, Result},
    message::TransportMessage,
    transport::Transport,
};

/// [`BTreeMap`] wrapper client for testing purposes
#[derive(Clone, Debug)]
pub struct Client<Msg = TransportMessage> {
    /// Mapping of stored [Addresses](`Address`) and `Messages`
    // Use BTreeMap instead of HashMap to make BucketTransport nostd without pulling hashbrown
    // (this transport is for hacking purposes only, performance is no concern)
    bucket: Arc<spin::Mutex<BTreeMap<Address, Vec<Msg>>>>,
}

impl<Msg> Client<Msg> {
    /// Creates a new [Bucket Client](`Client`)
    pub fn new() -> Self {
        Self::default()
    }
}

impl<Msg> Default for Client<Msg> {
    // Implement default manually because derive puts Default bounds in type parameters
    fn default() -> Self {
        Self {
            bucket: Arc::new(spin::Mutex::new(BTreeMap::default())),
        }
    }
}

#[async_trait]
impl<Msg> Transport<'_> for Client<Msg>
where
    Msg: Clone + Send + Sync,
{
    type Msg = Msg;
    type SendResponse = Msg;

    /// If the address is not in the bucket, add it and return the message.
    ///
    /// # Arguments
    /// * `addr`: Address - The address of the message to store.
    /// * `msg`: The message to store.
    ///
    /// Returns:
    /// The message that was sent.
    /*#[cfg(not(feature = "did"))]
    async fn send_message(&mut self, addr: Address, msg: Msg) -> Result<Msg>
    where
        Self::Msg: 'async_trait,
    {
        self.bucket.lock().entry(addr).or_default().push(msg.clone());
        Ok(msg)
    }

    #[cfg(feature = "did")]*/
    async fn send_message(
        &mut self,
        addr: Address,
        msg: Msg,
        _public_key: Ed25519Pub,
        _signature: Ed25519Sig,
    ) -> Result<Msg>
    where
        Self::Msg: 'async_trait,
    {
        self.bucket
            .lock()
            .entry(addr)
            .or_default()
            .push(msg.clone());
        Ok(msg)
    }

    /// Returns a vector of messages from the bucket, or an error if the bucket doesn't contain the
    /// address
    ///
    /// # Arguments
    /// * `address`: The address to retrieve messages from.
    ///
    /// Returns:
    /// A vector of messages.
    async fn recv_messages(&mut self, address: Address) -> Result<Vec<Msg>> {
        self.bucket
            .lock()
            .get(&address)
            .cloned()
            .ok_or(Error::AddressError("No message found", address))
    }
<<<<<<< HEAD

    async fn latest_timestamp(&self) -> Result<u128> {
        let start = std::time::SystemTime::now();
        Ok(start
            .duration_since(std::time::UNIX_EPOCH)
            .expect("Time went backwards").as_millis())
=======
}

#[cfg(feature = "serde")]
impl<Msg: Serialize> Serialize for Client<Msg> {
    fn serialize<S: Serializer>(&self, serializer: S) -> std::result::Result<S::Ok, S::Error> {
        let bucket = self.bucket.lock();
        bucket.serialize(serializer)
    }
}

#[cfg(feature = "serde")]
impl<'de, Msg: Deserialize<'de>> Deserialize<'de> for Client<Msg> {
    fn deserialize<D: Deserializer<'de>>(deserializer: D) -> std::result::Result<Self, D::Error> {
        let bucket: BTreeMap<Address, Vec<Msg>> = Deserialize::deserialize(deserializer)?;
        Ok(Client {
            bucket: Arc::new(spin::Mutex::new(bucket)),
        })
>>>>>>> 0777c196
    }
}<|MERGE_RESOLUTION|>--- conflicted
+++ resolved
@@ -104,14 +104,13 @@
             .cloned()
             .ok_or(Error::AddressError("No message found", address))
     }
-<<<<<<< HEAD
 
     async fn latest_timestamp(&self) -> Result<u128> {
         let start = std::time::SystemTime::now();
         Ok(start
             .duration_since(std::time::UNIX_EPOCH)
             .expect("Time went backwards").as_millis())
-=======
+    }
 }
 
 #[cfg(feature = "serde")]
@@ -129,6 +128,5 @@
         Ok(Client {
             bucket: Arc::new(spin::Mutex::new(bucket)),
         })
->>>>>>> 0777c196
     }
 }