--- conflicted
+++ resolved
@@ -81,25 +81,12 @@
     where
         Self::Msg: 'async_trait,
     {
-<<<<<<< HEAD
-        let mut bucket = self.bucket.lock();
-        let entry = bucket.entry(addr).or_default();
-        // Only store if the bucket does not contain the message already
-        // TODO: We'll need to address the potential for duplicates in the future
-        if entry.contains(&msg) {
-            Err(Error::AddressError("Message already exists", addr))
-        } else {
-            entry.push(msg.clone());
-            Ok(msg)
-        }
-=======
         self.bucket
             .write()
             .entry(addr)
             .or_default()
             .push(msg.clone());
         Ok(msg)
->>>>>>> 70752cf9
     }
 
     /// Returns a vector of messages from the bucket, or an error if the bucket doesn't contain the
