--- conflicted
+++ resolved
@@ -147,12 +147,7 @@
         #[cfg(not(feature = "did"))]
         {
             // unwrap is fine because we are using default
-<<<<<<< HEAD
-            let signing_private_key =
-                ed25519::SecretKey::from_bytes([0; ed25519::SECRET_KEY_LENGTH]);
-=======
             let signing_private_key = ed25519::SecretKey::from_bytes(&[0; ed25519::SecretKey::LENGTH]);
->>>>>>> 0777c196
             Self::Ed25519(Ed25519::new(signing_private_key))
         }
         #[cfg(feature = "did")]
